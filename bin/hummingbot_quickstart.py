#!/usr/bin/env python

import path_util        # noqa: F401
import argparse
import asyncio
import logging
from typing import (
    Coroutine,
    List,
)
import os
import subprocess

from hummingbot import (
    check_dev_mode,
    init_logging,
)
from hummingbot.client.hummingbot_application import HummingbotApplication
from hummingbot.client.config.global_config_map import global_config_map
from hummingbot.client.config.config_helpers import (
    create_yml_files,
    write_config_to_yml,
    read_system_configs_from_yml,
    update_strategy_config_map_from_file,
    all_configs_complete,
)
from hummingbot.client.ui import login_prompt
from hummingbot.client.ui.stdout_redirection import patch_stdout
from hummingbot.core.utils.async_utils import safe_gather
from hummingbot.core.management.console import start_management_console
from bin.hummingbot import (
    detect_available_port,
)
from hummingbot.client.settings import CONF_FILE_PATH
from hummingbot.client.config.security import Security


class CmdlineParser(argparse.ArgumentParser):
    def __init__(self):
        super().__init__()
        self.add_argument("--config-file-name", "-f",
                          type=str,
                          required=False,
                          help="Specify a file in `conf/` to load as the strategy config file.")
        self.add_argument("--wallet", "-w",
                          type=str,
                          required=False,
                          help="Specify the wallet public key you would like to use.")
        self.add_argument("--config-password", "--wallet-password", "-p",
                          type=str,
                          required=False,
                          help="Specify the password to unlock your encrypted files and wallets.")
        self.add_argument("--auto-set-permissions",
                          type=str,
                          required=False,
                          help="Try to automatically set config / logs / data dir permissions, "
                               "useful for Docker containers.")


def autofix_permissions(user_group_spec: str):
    project_home: str = os.path.realpath(os.path.join(__file__, "../../"))
    subprocess.run(f"cd '{project_home}' && "
                   f"sudo chown -R {user_group_spec} conf/ data/ logs/", capture_output=True, shell=True)


async def quick_start(args):
    config_file_name = args.config_file_name
    wallet = args.wallet
    password = args.config_password

    if args.auto_set_permissions is not None:
        autofix_permissions(args.auto_set_permissions)

    if password is not None and not Security.login(password):
        logging.getLogger().error("Invalid password.")
        return

    await Security.wait_til_decryption_done()
    await create_yml_files()
    init_logging("hummingbot_logs.yml")
    await read_system_configs_from_yml()

    hb = HummingbotApplication.main_application()
    # Todo: validate strategy and config_file_name before assinging

    if config_file_name is not None:
        hb.strategy_file_name = config_file_name
<<<<<<< HEAD
        hb.strategy_name, hb.strategy_config_map = update_strategy_config_map_from_file(
            os.path.join(CONF_FILE_PATH, config_file_name))
=======
        hb.strategy_name = await update_strategy_config_map_from_file(os.path.join(CONF_FILE_PATH, config_file_name))
>>>>>>> 9d228e51

    # To ensure quickstart runs with the default value of False for kill_switch_enabled if not present
    if not global_config_map.get("kill_switch_enabled"):
        global_config_map.get("kill_switch_enabled").value = False

    if wallet and password:
        global_config_map.get("ethereum_wallet").value = wallet

    if hb.strategy_name and hb.strategy_file_name:
        if not all_configs_complete(hb.strategy_name):
            hb.status()

    with patch_stdout(log_field=hb.app.log_field):
        dev_mode = check_dev_mode()
        if dev_mode:
            hb.app.log("Running from dev branches. Full remote logging will be enabled.")

        log_level = global_config_map.get("log_level").value
        init_logging("hummingbot_logs.yml",
                     override_log_level=log_level,
                     dev_mode=dev_mode)

        if hb.strategy_file_name is not None and hb.strategy_name is not None:
            await write_config_to_yml(hb.strategy_name, hb.strategy_file_name)
            hb.start(log_level)

        tasks: List[Coroutine] = [hb.run()]
        if global_config_map.get("debug_console").value:
            management_port: int = detect_available_port(8211)
            tasks.append(start_management_console(locals(), host="localhost", port=management_port))
        await safe_gather(*tasks)


def main():
    args = CmdlineParser().parse_args()

    # Parse environment variables from Dockerfile.
    # If an environment variable is not empty and it's not defined in the arguments, then we'll use the environment
    # variable.
    if args.config_file_name is None and len(os.environ.get("CONFIG_FILE_NAME", "")) > 0:
        args.config_file_name = os.environ["CONFIG_FILE_NAME"]
    if args.wallet is None and len(os.environ.get("WALLET", "")) > 0:
        args.wallet = os.environ["WALLET"]
    if args.config_password is None and len(os.environ.get("CONFIG_PASSWORD", "")) > 0:
        args.config_password = os.environ["CONFIG_PASSWORD"]

    # If no password is given from the command line, prompt for one.
    if args.config_password is None:
        if not login_prompt():
            return

    asyncio.get_event_loop().run_until_complete(quick_start(args))


if __name__ == "__main__":
    main()<|MERGE_RESOLUTION|>--- conflicted
+++ resolved
@@ -85,12 +85,8 @@
 
     if config_file_name is not None:
         hb.strategy_file_name = config_file_name
-<<<<<<< HEAD
-        hb.strategy_name, hb.strategy_config_map = update_strategy_config_map_from_file(
+        hb.strategy_name, hb.strategy_config_map = await update_strategy_config_map_from_file(
             os.path.join(CONF_FILE_PATH, config_file_name))
-=======
-        hb.strategy_name = await update_strategy_config_map_from_file(os.path.join(CONF_FILE_PATH, config_file_name))
->>>>>>> 9d228e51
 
     # To ensure quickstart runs with the default value of False for kill_switch_enabled if not present
     if not global_config_map.get("kill_switch_enabled"):
