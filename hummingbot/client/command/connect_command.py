from hummingbot.client.config.security import Security
from hummingbot.core.utils.async_utils import safe_ensure_future
from hummingbot.client.config.global_config_map import global_config_map
from hummingbot.user.user_balances import UserBalances
from hummingbot.client.config.config_helpers import save_to_yml
from hummingbot.client.settings import GLOBAL_CONFIG_PATH
from hummingbot.market.celo.celo_cli import CeloCLI
import pandas as pd
from typing import TYPE_CHECKING, Optional
if TYPE_CHECKING:
    from hummingbot.client.hummingbot_application import HummingbotApplication

OPTIONS = {
    "binance",
    "coinbase_pro",
    "huobi",
    "liquid",
    "bittrex",
    "kucoin",
    "kraken",
    "ethereum",
<<<<<<< HEAD
    "eterbase"
=======
    "celo"
>>>>>>> 3c1af3ed
}


class ConnectCommand:
    def connect(self,  # type: HummingbotApplication
                option: str):
        if option is None:
            safe_ensure_future(self.show_connections())
        elif option == "ethereum":
            safe_ensure_future(self.connect_ethereum())
        elif option == "celo":
            safe_ensure_future(self.connect_celo())
        else:
            safe_ensure_future(self.connect_exchange(option))

    async def connect_exchange(self,  # type: HummingbotApplication
                               exchange):
        self.app.clear_input()
        self.placeholder_mode = True
        self.app.hide_input = True
        exchange_configs = [c for c in global_config_map.values() if exchange in c.key and c.is_connect_key]
        to_connect = True
        if Security.encrypted_file_exists(exchange_configs[0].key):
            await Security.wait_til_decryption_done()
            api_key_config = [c for c in exchange_configs if "api_key" in c.key][0]
            api_key = Security.decrypted_value(api_key_config.key)
            answer = await self.app.prompt(prompt=f"Would you like to replace your existing {exchange} API key "
                                                  f"...{api_key[-4:]} (Yes/No)? >>> ")
            if self.app.to_stop_config:
                self.app.to_stop_config = False
                return
            if answer.lower() not in ("yes", "y"):
                to_connect = False
        if to_connect:
            for config in exchange_configs:
                await self.prompt_a_config(config)
                if self.app.to_stop_config:
                    self.app.to_stop_config = False
                    return
                Security.update_secure_config(config.key, config.value)
            api_keys = (await Security.api_keys(exchange)).values()
            err_msg = await UserBalances.instance().add_exchange(exchange, *api_keys)
            if err_msg is None:
                self._notify(f"\nYou are now connected to {exchange}.")
            else:
                self._notify(f"\nError: {err_msg}")
        self.placeholder_mode = False
        self.app.hide_input = False
        self.app.change_prompt(prompt=">>> ")

    async def show_connections(self  # type: HummingbotApplication
                               ):
        self._notify("\nTesting connections, please wait...")
        await Security.wait_til_decryption_done()
        df, failed_msgs = await self.connection_df()
        lines = ["    " + line for line in df.to_string(index=False).split("\n")]
        if failed_msgs:
            lines.append("\nFailed connections:")
            lines.extend(["    " + k + ": " + v for k, v in failed_msgs.items()])
        self._notify("\n".join(lines))

    async def connection_df(self  # type: HummingbotApplication
                            ):
        columns = ["Exchange", "  Keys Added", "  Keys Confirmed"]
        data = []
        failed_msgs = {}
        err_msgs = await UserBalances.instance().update_exchanges(reconnect=True)
        for option in sorted(OPTIONS):
            keys_added = "No"
            keys_confirmed = 'No'
            if option == "ethereum":
                eth_address = global_config_map["ethereum_wallet"].value
                if eth_address is not None and eth_address in Security.private_keys():
                    keys_added = "Yes"
                    err_msg = UserBalances.validate_ethereum_wallet()
                    if err_msg is not None:
                        failed_msgs[option] = err_msg
                    else:
                        keys_confirmed = 'Yes'
            elif option == "celo":
                celo_address = global_config_map["celo_address"].value
                if celo_address is not None and Security.encrypted_file_exists("celo_password"):
                    keys_added = "Yes"
                    err_msg = await self.validate_n_connect_celo()
                    if err_msg is not None:
                        failed_msgs[option] = err_msg
                    else:
                        keys_confirmed = 'Yes'
            else:
                api_keys = (await Security.api_keys(option)).values()
                if len(api_keys) > 0:
                    keys_added = "Yes"
                    err_msg = err_msgs.get(option)
                    if err_msg is not None:
                        failed_msgs[option] = err_msg
                    else:
                        keys_confirmed = 'Yes'
            data.append([option, keys_added, keys_confirmed])
        return pd.DataFrame(data=data, columns=columns), failed_msgs

    async def connect_ethereum(self,  # type: HummingbotApplication
                               ):
        self.placeholder_mode = True
        self.app.hide_input = True
        ether_wallet = global_config_map["ethereum_wallet"].value
        to_connect = True
        if ether_wallet is not None:
            answer = await self.app.prompt(prompt=f"Would you like to replace your existing Ethereum wallet "
                                                  f"...{ether_wallet[-4:]} (Yes/No)? >>> ")
            if self.app.to_stop_config:
                self.app.to_stop_config = False
                return
            if answer.lower() not in ("yes", "y"):
                to_connect = False
        if to_connect:
            private_key = await self.app.prompt(prompt="Enter your wallet private key >>> ", is_password=True)
            public_address = Security.add_private_key(private_key)
            global_config_map["ethereum_wallet"].value = public_address
            await self.prompt_a_config(global_config_map["ethereum_rpc_url"])
            if self.app.to_stop_config:
                self.app.to_stop_config = False
                return
            save_to_yml(GLOBAL_CONFIG_PATH, global_config_map)
            err_msg = UserBalances.validate_ethereum_wallet()
            if err_msg is None:
                self._notify(f"Wallet {public_address} connected to hummingbot.")
            else:
                self._notify(f"\nError: {err_msg}")
        self.placeholder_mode = False
        self.app.hide_input = False
        self.app.change_prompt(prompt=">>> ")

    async def connect_celo(self,  # type: HummingbotApplication
                           ):
        self.placeholder_mode = True
        self.app.hide_input = True
        celo_address = global_config_map["celo_address"].value
        to_connect = True
        if celo_address is not None:
            answer = await self.app.prompt(prompt=f"Would you like to replace your existing Celo account address "
                                                  f"...{celo_address} (Yes/No)? >>> ")
            if answer.lower() not in ("yes", "y"):
                to_connect = False
        if to_connect:
            await self.prompt_a_config(global_config_map["celo_address"])
            await self.prompt_a_config(global_config_map["celo_password"])
            save_to_yml(GLOBAL_CONFIG_PATH, global_config_map)

            err_msg = await self.validate_n_connect_celo(True,
                                                         global_config_map["celo_address"].value,
                                                         global_config_map["celo_password"].value)
            if err_msg is None:
                self._notify(f"You are now connected to Celo network.")
            else:
                self._notify(err_msg)
        self.placeholder_mode = False
        self.app.hide_input = False
        self.app.change_prompt(prompt=">>> ")

    async def validate_n_connect_celo(self, to_reconnect: bool = False, celo_address: str = None,
                                      celo_password: str = None) -> Optional[str]:
        if celo_address is None:
            celo_address = global_config_map["celo_address"].value
        if celo_password is None:
            await Security.wait_til_decryption_done()
            celo_password = Security.decrypted_value("celo_password")
        if celo_address is None or celo_password is None:
            return "Celo address and/or password have not been added."
        if CeloCLI.unlocked and not to_reconnect:
            return None
        err_msg = CeloCLI.validate_node_synced()
        if err_msg is not None:
            return err_msg
        err_msg = CeloCLI.unlock_account(celo_address, celo_password)
        return err_msg<|MERGE_RESOLUTION|>--- conflicted
+++ resolved
@@ -19,11 +19,8 @@
     "kucoin",
     "kraken",
     "ethereum",
-<<<<<<< HEAD
-    "eterbase"
-=======
+    "eterbase",
     "celo"
->>>>>>> 3c1af3ed
 }
 
 
@@ -176,7 +173,7 @@
                                                          global_config_map["celo_address"].value,
                                                          global_config_map["celo_password"].value)
             if err_msg is None:
-                self._notify(f"You are now connected to Celo network.")
+                self._notify("You are now connected to Celo network.")
             else:
                 self._notify(err_msg)
         self.placeholder_mode = False
