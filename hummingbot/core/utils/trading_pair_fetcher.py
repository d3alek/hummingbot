--- conflicted
+++ resolved
@@ -22,11 +22,7 @@
 BITTREX_ENDPOINT = "https://api.bittrex.com/v3/markets"
 KUCOIN_ENDPOINT = "https://api.kucoin.com/api/v1/symbols"
 DOLOMITE_ENDPOINT = "https://exchange-api.dolomite.io/v1/markets"
-<<<<<<< HEAD
-=======
-BITCOIN_COM_ENDPOINT = "https://api.exchange.bitcoin.com/api/2/public/symbol"
 BITFINEX_ENDPOINT = "https://api-pub.bitfinex.com/v2/conf/pub:list:pair:exchange"
->>>>>>> 9d6863a5
 ETERBASE_ENDPOINT = "https://api.eterbase.exchange/api/markets"
 KRAKEN_ENDPOINT = "https://api.kraken.com/0/public/AssetPairs"
 CRYPTO_COM_ENDPOINT = "https://api.crypto.com/v2/public/get-ticker"
@@ -328,34 +324,11 @@
 
         return []
 
-<<<<<<< HEAD
-=======
-    async def fetch_bitcoin_com_trading_pairs(self) -> List[str]:
-        try:
-            from hummingbot.market.bitcoin_com.bitcoin_com_market import BitcoinComMarket
-
-            client: aiohttp.ClientSession = TradingPairFetcher.http_client()
-            async with client.get(BITCOIN_COM_ENDPOINT, timeout=API_CALL_TIMEOUT) as response:
-                if response.status == 200:
-                    raw_trading_pairs: List[Dict[str, Any]] = await response.json()
-                    trading_pairs: List[str] = list([item["id"] for item in raw_trading_pairs])
-                    trading_pair_list: List[str] = []
-                    for raw_trading_pair in trading_pairs:
-                        converted_trading_pair: Optional[str] = \
-                            BitcoinComMarket.convert_from_exchange_trading_pair(raw_trading_pair)
-                        if converted_trading_pair is not None:
-                            trading_pair_list.append(converted_trading_pair)
-                        else:
-                            self.logger().debug(f"Could not parse the trading pair {raw_trading_pair}, skipping it...")
-                    return trading_pair_list
-        except Exception:
-            # Do nothing if the request fails -- there will be no autocomplete available
-            pass
-
-        return []
-
     async def fetch_bitfinex_trading_pairs(self) -> List[str]:
         try:
+            # To-DO: move pair conversion methods to utils file in bitfinix connector folder and uncomment the following lines
+            # from hummingbot.connector.exchange.bitfinex.utils import convert_from_exchange_trading_pair
+
             from hummingbot.market.bitfinex.bitfinex_market import BitfinexMarket
 
             client: aiohttp.ClientSession = TradingPairFetcher.http_client()
@@ -369,6 +342,7 @@
                     trading_pair_list: List[str] = []
                     for raw_trading_pair in raw_trading_pairs:
                         converted_trading_pair: Optional[str] = \
+                            # change the following line accordingly
                             BitfinexMarket.convert_from_exchange_trading_pair(raw_trading_pair)
                         if converted_trading_pair is not None:
                             trading_pair_list.append(converted_trading_pair)
@@ -381,7 +355,6 @@
 
         return []
 
->>>>>>> 9d6863a5
     async def fetch_all(self):
         tasks = [self.fetch_binance_trading_pairs(),
                  self.fetch_bamboo_relay_trading_pairs(),
@@ -391,15 +364,11 @@
                  self.fetch_liquid_trading_pairs(),
                  self.fetch_bittrex_trading_pairs(),
                  self.fetch_kucoin_trading_pairs(),
-<<<<<<< HEAD
-=======
-                 self.fetch_bitcoin_com_trading_pairs(),
-                 self.fetch_bitfinex_trading_pairs(),
->>>>>>> 9d6863a5
                  self.fetch_kraken_trading_pairs(),
                  self.fetch_radar_relay_trading_pairs(),
                  self.fetch_eterbase_trading_pairs(),
-                 self.fetch_crypto_com_trading_pairs()]
+                 self.fetch_crypto_com_trading_pairs(),
+                 self.fetch_bitfinex_trading_pairs()]
 
         # Radar Relay has not yet been migrated to a new version
         # Endpoint needs to be updated after migration
@@ -415,17 +384,10 @@
             "liquid": results[5],
             "bittrex": results[6],
             "kucoin": results[7],
-<<<<<<< HEAD
             "kraken": results[8],
             "radar_relay": results[9],
             "eterbase": results[10],
-            "crypto_com": results[11]
-=======
-            "bitcoin_com": results[8],
-            "bitfinex": results[9],
-            "kraken": results[10],
-            "radar_relay": results[11],
-            "eterbase": results[12],
->>>>>>> 9d6863a5
+            "crypto_com": results[11],
+            "bitfinex": results[12],
         }
         self.ready = True