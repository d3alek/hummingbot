--- conflicted
+++ resolved
@@ -41,11 +41,8 @@
         "hummingbot.market.huobi",
         "hummingbot.market.radar_relay",
         "hummingbot.market.kraken",
-<<<<<<< HEAD
         "hummingbot.market.bitfinex",
-=======
         "hummingbot.script",
->>>>>>> fdafa433
         "hummingbot.strategy",
         "hummingbot.strategy.arbitrage",
         "hummingbot.strategy.cross_exchange_market_making",
